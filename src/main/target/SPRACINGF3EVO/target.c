--- conflicted
+++ resolved
@@ -26,21 +26,6 @@
 
 const timerHardware_t timerHardware[USABLE_TIMER_CHANNEL_COUNT] = {
     // PPM / UART2 RX
-<<<<<<< HEAD
-    { TIM8,  IO_TAG(PA15), TIM_Channel_1, TIM8_CC_IRQn,         TIM_USE_PPM,   0, GPIO_AF_2 },  // PPM
-    { TIM2,  IO_TAG(PA0),  TIM_Channel_1, TIM2_IRQn,            TIM_USE_MOTOR, 1, GPIO_AF_1 },  // PWM1
-    { TIM2,  IO_TAG(PA1),  TIM_Channel_2, TIM2_IRQn,            TIM_USE_MOTOR, 1, GPIO_AF_1 },  // PWM2
-    { TIM15, IO_TAG(PA2),  TIM_Channel_1, TIM1_BRK_TIM15_IRQn,  TIM_USE_MOTOR, 1, GPIO_AF_9 },  // PWM3
-    { TIM15, IO_TAG(PA3),  TIM_Channel_2, TIM1_BRK_TIM15_IRQn,  TIM_USE_MOTOR, 1, GPIO_AF_9 },  // PWM4
-    { TIM3,  IO_TAG(PA6),  TIM_Channel_1, TIM3_IRQn,            TIM_USE_MOTOR, 1, GPIO_AF_2 },  // PWM5
-    { TIM3,  IO_TAG(PA7),  TIM_Channel_2, TIM3_IRQn,            TIM_USE_MOTOR, 1, GPIO_AF_2 },  // PWM6
-    { TIM3,  IO_TAG(PB0),  TIM_Channel_3, TIM3_IRQn,            TIM_USE_MOTOR, 1, GPIO_AF_2 },  // PWM7
-    { TIM3,  IO_TAG(PB1),  TIM_Channel_4, TIM3_IRQn,            TIM_USE_MOTOR, 1, GPIO_AF_2 },  // PWM8
-    { TIM2,  IO_TAG(PB10), TIM_Channel_3, TIM2_IRQn,            TIM_USE_MOTOR, 1, GPIO_AF_1 }, // RC_CH4 - PB10 - *TIM2_CH3, UART3_TX (AF7)
-    { TIM2,  IO_TAG(PB11), TIM_Channel_4, TIM2_IRQn,            TIM_USE_MOTOR, 1, GPIO_AF_1 }, // RC_CH3 - PB11 - *TIM2_CH4, UART3_RX (AF7)
-    { TIM1,  IO_TAG(PA8),  TIM_Channel_1, TIM1_CC_IRQn,         TIM_USE_LED,   1, GPIO_AF_6 },  // GPIO_TIMER / LED_STRIP
-};
-=======
     DEF_TIM(TIM8,  CH1,  PA15, TIM_USE_PPM,   0 ),  // PPM
     DEF_TIM(TIM2,  CH1,  PA0,  TIM_USE_MOTOR, 1 ),  // PWM1 [TIM2_CH1 (D1_CH5)]
     DEF_TIM(TIM2,  CH2,  PA1,  TIM_USE_MOTOR, 1 ),  // PWM2 [TIM2_CH2 (D1_CH7)] [TIM15_CH1N (D1_CH5)]
@@ -53,5 +38,4 @@
     DEF_TIM(TIM2,  CH3,  PB10, TIM_USE_MOTOR, 1 ),  // RC_CH4 - PB10 - *TIM2_CH3, UART3_TX (AF7)
     DEF_TIM(TIM2,  CH4,  PB11, TIM_USE_MOTOR, 1 ),  // RC_CH3 - PB11 - *TIM2_CH4, UART3_RX (AF7)
     DEF_TIM(TIM1,  CH1,  PA8,  TIM_USE_LED,   1 ),  // GPIO_TIMER / LED_STRIP
-};
->>>>>>> 071b14f9
+};