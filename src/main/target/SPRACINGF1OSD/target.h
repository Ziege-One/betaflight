--- conflicted
+++ resolved
@@ -93,16 +93,6 @@
 #define ADC2_CHANNEL            ADC_Channel_2
 
 // current
-<<<<<<< HEAD
-#define ADC4_GPIO               GPIOA
-#define ADC4_GPIO_PIN           GPIO_Pin_3
-#define ADC4_CHANNEL            ADC_Channel_3
-
-// IO - assuming all IOs on 48pin package TODO
-#define TARGET_IO_PORTA 0xffff
-#define TARGET_IO_PORTB 0xffff
-#define TARGET_IO_PORTC (BIT(13)|BIT(14)|BIT(15))
-=======
 #define ADC3_GPIO               GPIOA
 #define ADC3_GPIO_PIN           GPIO_Pin_3
 #define ADC3_CHANNEL            ADC_Channel_3
@@ -114,4 +104,8 @@
 #define ADC_POWER_5V ADC_CHANNEL1
 #define ADC_BATTERY ADC_CHANNEL2
 #define ADC_CURRENT ADC_CHANNEL3
->>>>>>> 1ea7608a
+
+// IO - assuming all IOs on 48pin package TODO
+#define TARGET_IO_PORTA 0xffff
+#define TARGET_IO_PORTB 0xffff
+#define TARGET_IO_PORTC (BIT(13)|BIT(14)|BIT(15))
